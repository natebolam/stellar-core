--- conflicted
+++ resolved
@@ -77,13 +77,9 @@
             return INVALID_BALLOT;
     }
     // check timestamp
-<<<<<<< HEAD
     /* TODO(spolu): move to txSet */
     /*
-    if (ballot.closeTime <= mLastClosedLedger->mHeader.closeTime)
-=======
     if (ballot.closeTime <= mLastClosedLedger.closeTime)
->>>>>>> 8eba1101
         return INVALID_BALLOT;
 
     uint64_t timeNow = time(nullptr);
@@ -97,15 +93,9 @@
 TxHerderGateway::SlotComparisonType
 TxHerder::compareSlot(uint32 const& slotIndex)
 {
-<<<<<<< HEAD
-    if (slotIndex > mLastClosedLedger->mHeader.ledgerSeq)
+    if (slotIndex > mLastClosedLedger.ledgerSeq)
         return (TxHerderGateway::FUTURE_SLOT);
-    if (slotIndex < mLastClosedLedger->mHeader.ledgerSeq)
-=======
-    if (slotBallot.ledgerIndex > mLastClosedLedger.ledgerSeq)
-        return (TxHerderGateway::FUTURE_SLOT);
-    if (slotBallot.ledgerIndex < mLastClosedLedger.ledgerSeq)
->>>>>>> 8eba1101
+    if (slotIndex < mLastClosedLedger.ledgerSeq)
         return (TxHerderGateway::PAST_SLOT);
     return TxHerderGateway::SAME_SLOT;
 }
