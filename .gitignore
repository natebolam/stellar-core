--- conflicted
+++ resolved
@@ -18,12 +18,8 @@
 *.sdf
 *.suo
 *.trs
-<<<<<<< HEAD
-*.xdr
-=======
 
 # text editors
->>>>>>> 5a5f9b08
 *~
 *.swp
 
